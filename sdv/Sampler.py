--- conflicted
+++ resolved
@@ -6,12 +6,7 @@
 
 class Sampler:
     """ Class to sample data from a model """
-<<<<<<< HEAD
-
-    def __init__(self, data_navigator):
-=======
     def __init__(self, data_navigator, modeler):
->>>>>>> 72ac6b56
         """ Instantiates a sampler """
         self.dn = data_navigator
         self.modeler = modeler
